--- conflicted
+++ resolved
@@ -28,10 +28,7 @@
           python -m pip install --upgrade pip
           python -m pip install .
           python -m pip install mypy types-requests types-setuptools
-<<<<<<< HEAD
-=======
           mypy --python-version 3.10 --ignore-missing-imports kirara_ai # run mypy to generate type dependencies
->>>>>>> 77a44243
           python -m mypy --install-types
 
       - name: Get changed Python files
