import datetime
import time
from typing import Union

import asyncio
from charset_normalizer import from_bytes
from graia.amnesia.builtins.aiohttp import AiohttpServerService
from graia.ariadne.app import Ariadne
from graia.ariadne.connection.config import (
    HttpClientConfig,
    WebsocketClientConfig,
    config as ariadne_config, WebsocketServerConfig,
)
from graia.ariadne.event.lifecycle import AccountLaunch
from graia.ariadne.event.message import MessageEvent, TempMessage
from graia.ariadne.event.mirai import NewFriendRequestEvent, BotInvitedJoinGroupRequestEvent
from graia.ariadne.message import Source
from graia.ariadne.message.chain import MessageChain
from graia.ariadne.message.commander import Commander
from graia.ariadne.message.element import ForwardNode, Plain, Forward, Voice
from graia.ariadne.message.parser.base import DetectPrefix, MentionMe
from graia.ariadne.model import Friend, Group, Member, AriadneBaseModel
from graia.broadcast.exceptions import ExecutionStop
from loguru import logger
from typing_extensions import Annotated

import constants
from constants import config, botManager
from manager.bot import BotManager
from middlewares.ratelimit import manager as ratelimit_manager
from universal import handle_message
from utils.text_to_img import to_image

# Refer to https://graia.readthedocs.io/ariadne/quickstart/
if config.mirai.reverse_ws_port:
    Ariadne.config(default_account=config.mirai.qq)
    app = Ariadne(
        ariadne_config(
            config.mirai.qq,  # 配置详见
            config.mirai.api_key,
            WebsocketServerConfig()
        ),
    )
    app.launch_manager.add_launchable(AiohttpServerService(config.mirai.reverse_ws_host, config.mirai.reverse_ws_port))
else:
    app = Ariadne(
        ariadne_config(
            config.mirai.qq,  # 配置详见
            config.mirai.api_key,
            HttpClientConfig(host=config.mirai.http_url),
            WebsocketClientConfig(host=config.mirai.ws_url),
        ),
    )


async def response_as_image(target: Union[Friend, Group], source: Source, response):
    return


async def response_as_text(target: Union[Friend, Group], source: Source, response):
    return await app.send_message(target, response, quote=source if config.response.quote else False)


def response(target: Union[Friend, Group], source: Source):
    async def respond(msg: AriadneBaseModel):
        # 如果是非字符串
        if not isinstance(msg, Plain) and not isinstance(msg, str):
            event = await app.send_message(
                target,
                msg,
                quote=source if config.response.quote else False
            )
        # 如果开启了强制转图片
        elif config.text_to_image.always and not isinstance(msg, Voice):
            event = await app.send_message(
                target,
                await to_image(str(msg)),
                quote=source if config.response.quote else False
            )
        else:
            event = await app.send_message(
                target,
                msg,
                quote=source if config.response.quote else False
            )
        if event.source.id < 0:
            event = await app.send_message(
                target,
                MessageChain(
                    Forward(
                        [
                            ForwardNode(
                                target=config.mirai.qq,
                                name="ChatGPT",
                                message=msg,
                                time=datetime.datetime.now()
                            )
                        ]
                    )
                )
            )
        if event.source.id < 0:
            await app.send_message(
                target,
                "消息发送失败，被TX吞了，尝试转成图片再试一次，请稍等",
                quote=source if config.response.quote else False
            )
            new_elems = []
            for elem in msg:
                if not new_elems:
                    new_elems.append(elem)
                elif isinstance(new_elems[-1], Plain) and isinstance(elem, Plain):
                    new_elems[-1].text = new_elems[-1].text + '\n' + elem.text
                else:
                    new_elems.append(elem)
            rendered_elems = []
            for elem in new_elems:
                if isinstance(elem, Plain):
                    rendered_elems.append(await to_image(elem))
                else:
                    rendered_elems.append(elem)
            event = await app.send_message(
                target,
                MessageChain(rendered_elems),
                quote=source if config.response.quote else False
            )
        return event

    return respond


FriendTrigger = DetectPrefix(config.trigger.prefix + config.trigger.prefix_friend)


@app.broadcast.receiver("FriendMessage", priority=19)
async def friend_message_listener(app: Ariadne, target: Friend, source: Source,
                                  chain: MessageChain):
    try:
        chain = await FriendTrigger(chain, None)
    except:
        logger.debug(f"丢弃私聊消息：{chain.display}（原因：不符合触发前缀）")
        return

    if target.id == config.mirai.qq:
        return
    if chain.display.startswith("."):
        return

    await handle_message(
        response(target, source),
        f"friend-{target.id}",
        chain.display,
        chain,
        is_manager=target.id == config.mirai.manager_qq,
        nickname=target.nickname
    )


GroupTrigger = Annotated[MessageChain, MentionMe(config.trigger.require_mention != "at"), DetectPrefix(
    config.trigger.prefix + config.trigger.prefix_group)] if config.trigger.require_mention != "none" else Annotated[
    MessageChain, DetectPrefix(config.trigger.prefix)]


@app.broadcast.receiver("GroupMessage", priority=19)
async def group_message_listener(target: Group, source: Source, chain: GroupTrigger, member: Member):
    if chain.display.startswith("."):
        return

    await handle_message(
        response(target, source),
        f"group-{target.id}",
        chain.display,
        chain,
        is_manager=member.id == config.mirai.manager_qq,
        nickname=member.name
    )


@app.broadcast.receiver("NewFriendRequestEvent")
async def on_friend_request(event: NewFriendRequestEvent):
    if config.system.accept_friend_request:
        await event.accept()


@app.broadcast.receiver("BotInvitedJoinGroupRequestEvent")
async def on_friend_request(event: BotInvitedJoinGroupRequestEvent):
    if config.system.accept_group_invite:
        await event.accept()


@app.broadcast.receiver(AccountLaunch)
async def start_background():
    try:
        logger.info("ChatGPT for QQ 登录账号中……")
        await botManager.login()
    except:
        logger.error("ChatGPT for QQ 登录账号失败！")
        exit(-1)
    logger.info("ChatGPT for QQ 登录账号成功")
    logger.info("尝试从 Mirai 服务中读取机器人 QQ 的 session key……")
    if config.mirai.reverse_ws_port:
        logger.info("[提示] 当前为反向 ws 模式，请确保你的 mirai api http 设置了正确的 reverse-ws adapter 配置")
        logger.info("[提示] 配置不正确会导致 Mirai 端出现错误提示。")

    else:
        logger.info("[提示] 当前为正向 ws + http 模式，请确保你的 mirai api http 设置了正确的 ws 和 http 配置")
        logger.info("[提示] 配置不正确或 Mirai 未登录 QQ 都会导致 【Websocket reconnecting...】 提示的出现。")


cmd = Commander(app.broadcast)


@cmd.command(".重新加载配置文件")
async def update_rate(app: Ariadne, event: MessageEvent, sender: Union[Friend, Member]):
    try:
        if not sender.id == config.mirai.manager_qq:
            return await app.send_message(event, "您没有权限执行这个操作")
        constants.config = config.load_config()
        config.scan_presets()
        await app.send_message(event, "配置文件重新载入完毕！")
        await app.send_message(event, "重新登录账号中，详情请看控制台日志……")
        constants.botManager = BotManager(config)
        await botManager.login()
        await app.send_message(event, "登录结束")
    finally:
        raise ExecutionStop()


@cmd.command(".设置 {msg_type: str} {msg_id: str} 额度为 {rate: int} 条/小时")
async def update_rate(app: Ariadne, event: MessageEvent, sender: Union[Friend, Member], msg_type: str, msg_id: str,
                      rate: int):
    try:
        if not sender.id == config.mirai.manager_qq:
            return await app.send_message(event, "您没有权限执行这个操作")
        if msg_type != "群组" and msg_type != "好友":
            return await app.send_message(event, "类型异常，仅支持设定【群组】或【好友】的额度")
        if msg_id != '默认' and not msg_id.isdecimal():
            return await app.send_message(event, "目标异常，仅支持设定【默认】或【指定 QQ（群）号】的额度")
        ratelimit_manager.update(msg_type, msg_id, rate)
        return await app.send_message(event, "额度更新成功！")
    finally:
        raise ExecutionStop()


@cmd.command(".查看 {msg_type: str} {msg_id: str} 的使用情况")
async def show_rate(app: Ariadne, event: MessageEvent, msg_type: str, msg_id: str):
    try:
        if isinstance(event, TempMessage):
            return
        if msg_type != "群组" and msg_type != "好友":
            return await app.send_message(event, "类型异常，仅支持设定【群组】或【好友】的额度")
        if msg_id != '默认' and not msg_id.isdecimal():
            return await app.send_message(event, "目标异常，仅支持设定【默认】或【指定 QQ（群）号】的额度")
        limit = ratelimit_manager.get_limit(msg_type, msg_id)
        if limit is None:
            return await app.send_message(event, f"{msg_type} {msg_id} 没有额度限制。")
        usage = ratelimit_manager.get_usage(msg_type, msg_id)
        current_time = time.strftime("%Y-%m-%d %H:%M:%S", time.localtime(time.time()))
        return await app.send_message(event,
                                      f"{msg_type} {msg_id} 的额度使用情况：{limit['rate']}条/小时， 当前已发送：{usage['count']}条消息\n整点重置，当前服务器时间：{current_time}")
    finally:
        raise ExecutionStop()


@cmd.command(".预设列表")
async def presets_list(app: Ariadne, event: MessageEvent, sender: Union[Friend, Member]):
    try:
        if config.presets.hide and not sender.id == config.mirai.manager_qq:
            return await app.send_message(event, "您没有权限执行这个操作")
        nodes = []
        for keyword, path in config.presets.keywords.items():
            try:
                with open(path, 'rb') as f:
                    guessed_str = from_bytes(f.read()).best()
                    preset_data = str(guessed_str).replace("\n\n", "\n=========\n")
                answer = f"预设名：{keyword}\n" + preset_data

                node = ForwardNode(
                    target=config.mirai.qq,
                    name="ChatGPT",
                    message=MessageChain(Plain(answer)),
                    time=datetime.datetime.now()
                )
                nodes.append(node)
            except:
                pass

        if len(nodes) == 0:
            await app.send_message(event, "没有查询到任何预设")
            return
        await app.send_message(event, MessageChain(Forward(nodes)))
    except Exception as e:
        logger.exception(e)
        await app.send_message(event, MessageChain("消息发送失败！请在私聊中查看。"))
    finally:
        raise ExecutionStop()

<<<<<<< HEAD

def main(event_loop=asyncio.get_event_loop()):
    asyncio.set_event_loop(event_loop)
=======
def main():
>>>>>>> c78249e4
    app.launch_blocking()<|MERGE_RESOLUTION|>--- conflicted
+++ resolved
@@ -295,11 +295,6 @@
     finally:
         raise ExecutionStop()
 
-<<<<<<< HEAD
-
 def main(event_loop=asyncio.get_event_loop()):
     asyncio.set_event_loop(event_loop)
-=======
-def main():
->>>>>>> c78249e4
     app.launch_blocking()