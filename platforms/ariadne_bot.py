import datetime
import time
from typing import Union

import asyncio
from charset_normalizer import from_bytes
from graia.amnesia.builtins.aiohttp import AiohttpServerService
from graia.ariadne.app import Ariadne
from graia.ariadne.connection.config import (
    HttpClientConfig,
    WebsocketClientConfig,
    config as ariadne_config, WebsocketServerConfig,
)
from graia.ariadne.event.lifecycle import AccountLaunch
from graia.ariadne.event.message import MessageEvent, TempMessage
from graia.ariadne.event.mirai import NewFriendRequestEvent, BotInvitedJoinGroupRequestEvent
from graia.ariadne.message import Source
from graia.ariadne.message.chain import MessageChain
from graia.ariadne.message.commander import Commander
from graia.ariadne.message.element import ForwardNode, Plain, Forward, Voice
from graia.ariadne.message.parser.base import DetectPrefix, MentionMe
from graia.ariadne.model import Friend, Group, Member, AriadneBaseModel
from graia.broadcast.exceptions import ExecutionStop
from loguru import logger
from typing_extensions import Annotated

import constants
from constants import config, botManager
from manager.bot import BotManager
from middlewares.ratelimit import manager as ratelimit_manager
from universal import handle_message
from utils.text_to_img import to_image

# Refer to https://graia.readthedocs.io/ariadne/quickstart/
if config.mirai.reverse_ws_port:
    Ariadne.config(default_account=config.mirai.qq)
    app = Ariadne(
        ariadne_config(
            config.mirai.qq,  # 配置详见
            config.mirai.api_key,
            WebsocketServerConfig()
        ),
    )
    app.launch_manager.add_launchable(AiohttpServerService(config.mirai.reverse_ws_host, config.mirai.reverse_ws_port))
else:
    app = Ariadne(
        ariadne_config(
            config.mirai.qq,  # 配置详见
            config.mirai.api_key,
            HttpClientConfig(host=config.mirai.http_url),
            WebsocketClientConfig(host=config.mirai.ws_url),
        ),
    )


async def response_as_image(target: Union[Friend, Group], source: Source, response):
    return


async def response_as_text(target: Union[Friend, Group], source: Source, response):
    return await app.send_message(target, response, quote=source if config.response.quote else False)


def response(target: Union[Friend, Group], source: Source):
    async def respond(msg: AriadneBaseModel):
        # 如果是非字符串
        if not isinstance(msg, Plain) and not isinstance(msg, str):
            event = await app.send_message(
                target,
                msg,
                quote=source if config.response.quote else False
            )
        # 如果开启了强制转图片
        elif config.text_to_image.always and not isinstance(msg, Voice):
            event = await app.send_message(
                target,
                await to_image(str(msg)),
                quote=source if config.response.quote else False
            )
        else:
            event = await app.send_message(
                target,
                msg,
                quote=source if config.response.quote else False
            )
        if event.source.id < 0:
            event = await app.send_message(
                target,
                MessageChain(
                    Forward(
                        [
                            ForwardNode(
                                target=config.mirai.qq,
                                name="ChatGPT",
                                message=msg,
                                time=datetime.datetime.now()
                            )
                        ]
                    )
                )
            )
        if event.source.id < 0:
            await app.send_message(
                target,
                "消息发送失败，被TX吞了，尝试转成图片再试一次，请稍等",
                quote=source if config.response.quote else False
            )
            new_elems = []
            for elem in msg:
                if not new_elems:
                    new_elems.append(elem)
                elif isinstance(new_elems[-1], Plain) and isinstance(elem, Plain):
                    new_elems[-1].text = new_elems[-1].text + '\n' + elem.text
                else:
                    new_elems.append(elem)
            rendered_elems = []
            for elem in new_elems:
                if isinstance(elem, Plain):
                    rendered_elems.append(await to_image(elem))
                else:
                    rendered_elems.append(elem)
            event = await app.send_message(
                target,
                MessageChain(rendered_elems),
                quote=source if config.response.quote else False
            )
        return event

    return respond


FriendTrigger = DetectPrefix(config.trigger.prefix + config.trigger.prefix_friend)


@app.broadcast.receiver("FriendMessage", priority=19)
async def friend_message_listener(app: Ariadne, target: Friend, source: Source,
                                  chain: MessageChain):
    try:
        chain = await FriendTrigger(chain, None)
    except:
        logger.debug(f"丢弃私聊消息：{chain.display}（原因：不符合触发前缀）")
        return

    if target.id == config.mirai.qq:
        return
    if chain.display.startswith("."):
        return

    await handle_message(
        response(target, source),
        f"friend-{target.id}",
        chain.display,
        chain,
        is_manager=target.id == config.mirai.manager_qq,
        nickname=target.nickname
    )


GroupTrigger = Annotated[MessageChain, MentionMe(config.trigger.require_mention != "at"), DetectPrefix(
    config.trigger.prefix + config.trigger.prefix_group)] if config.trigger.require_mention != "none" else Annotated[
    MessageChain, DetectPrefix(config.trigger.prefix)]


@app.broadcast.receiver("GroupMessage", priority=19)
async def group_message_listener(target: Group, source: Source, chain: GroupTrigger, member: Member):
    if chain.display.startswith("."):
        return

    await handle_message(
        response(target, source),
        f"group-{target.id}",
        chain.display,
        chain,
        is_manager=member.id == config.mirai.manager_qq,
        nickname=member.name
    )


@app.broadcast.receiver("NewFriendRequestEvent")
async def on_friend_request(event: NewFriendRequestEvent):
    if config.system.accept_friend_request:
        await event.accept()


@app.broadcast.receiver("BotInvitedJoinGroupRequestEvent")
async def on_friend_request(event: BotInvitedJoinGroupRequestEvent):
    if config.system.accept_group_invite:
        await event.accept()


@app.broadcast.receiver(AccountLaunch)
async def start_background():
    logger.info("尝试从 Mirai 服务中读取机器人 QQ 的 session key……")
    if config.mirai.reverse_ws_port:
        logger.info("[提示] 当前为反向 ws 模式，请确保你的 mirai api http 设置了正确的 reverse-ws adapter 配置")
        logger.info("[提示] 配置不正确会导致 Mirai 端出现错误提示。")

    else:
        logger.info("[提示] 当前为正向 ws + http 模式，请确保你的 mirai api http 设置了正确的 ws 和 http 配置")
        logger.info("[提示] 配置不正确或 Mirai 未登录 QQ 都会导致 【Websocket reconnecting...】 提示的出现。")


cmd = Commander(app.broadcast)


@cmd.command(".重新加载配置文件")
async def update_rate(app: Ariadne, event: MessageEvent, sender: Union[Friend, Member]):
    try:
        if not sender.id == config.mirai.manager_qq:
            return await app.send_message(event, "您没有权限执行这个操作")
        constants.config = config.load_config()
        config.scan_presets()
        await app.send_message(event, "配置文件重新载入完毕！")
        await app.send_message(event, "重新登录账号中，详情请看控制台日志……")
        constants.botManager = BotManager(config)
        await botManager.login()
        await app.send_message(event, "登录结束")
    finally:
        raise ExecutionStop()


@cmd.command(".设置 {msg_type: str} {msg_id: str} 额度为 {rate: int} 条/小时")
async def update_rate(app: Ariadne, event: MessageEvent, sender: Union[Friend, Member], msg_type: str, msg_id: str,
                      rate: int):
    try:
        if not sender.id == config.mirai.manager_qq:
            return await app.send_message(event, "您没有权限执行这个操作")
        if msg_type != "群组" and msg_type != "好友":
            return await app.send_message(event, "类型异常，仅支持设定【群组】或【好友】的额度")
        if msg_id != '默认' and not msg_id.isdecimal():
            return await app.send_message(event, "目标异常，仅支持设定【默认】或【指定 QQ（群）号】的额度")
        ratelimit_manager.update(msg_type, msg_id, rate)
        return await app.send_message(event, "额度更新成功！")
    finally:
        raise ExecutionStop()


@cmd.command(".查看 {msg_type: str} {msg_id: str} 的使用情况")
async def show_rate(app: Ariadne, event: MessageEvent, msg_type: str, msg_id: str):
    try:
        if isinstance(event, TempMessage):
            return
        if msg_type != "群组" and msg_type != "好友":
            return await app.send_message(event, "类型异常，仅支持设定【群组】或【好友】的额度")
        if msg_id != '默认' and not msg_id.isdecimal():
            return await app.send_message(event, "目标异常，仅支持设定【默认】或【指定 QQ（群）号】的额度")
        limit = ratelimit_manager.get_limit(msg_type, msg_id)
        if limit is None:
            return await app.send_message(event, f"{msg_type} {msg_id} 没有额度限制。")
        usage = ratelimit_manager.get_usage(msg_type, msg_id)
        current_time = time.strftime("%Y-%m-%d %H:%M:%S", time.localtime(time.time()))
        return await app.send_message(event,
                                      f"{msg_type} {msg_id} 的额度使用情况：{limit['rate']}条/小时， 当前已发送：{usage['count']}条消息\n整点重置，当前服务器时间：{current_time}")
    finally:
        raise ExecutionStop()


@cmd.command(".预设列表")
async def presets_list(app: Ariadne, event: MessageEvent, sender: Union[Friend, Member]):
    try:
        if config.presets.hide and not sender.id == config.mirai.manager_qq:
            return await app.send_message(event, "您没有权限执行这个操作")
        nodes = []
        for keyword, path in config.presets.keywords.items():
            try:
                with open(path, 'rb') as f:
                    guessed_str = from_bytes(f.read()).best()
                    preset_data = str(guessed_str).replace("\n\n", "\n=========\n")
                answer = f"预设名：{keyword}\n" + preset_data

                node = ForwardNode(
                    target=config.mirai.qq,
                    name="ChatGPT",
                    message=MessageChain(Plain(answer)),
                    time=datetime.datetime.now()
                )
                nodes.append(node)
            except:
                pass

        if len(nodes) == 0:
            await app.send_message(event, "没有查询到任何预设")
            return
        await app.send_message(event, MessageChain(Forward(nodes)))
    except Exception as e:
        logger.exception(e)
        await app.send_message(event, MessageChain("消息发送失败！请在私聊中查看。"))
    finally:
        raise ExecutionStop()

<<<<<<< HEAD
def main():
    app.launch_blocking()
=======

async def start_task():
    """|coro|
    以异步方式启动
    """
    await app.launch_manager.launch()

>>>>>>> f0b36979
<|MERGE_RESOLUTION|>--- conflicted
+++ resolved
@@ -288,15 +288,8 @@
     finally:
         raise ExecutionStop()
 
-<<<<<<< HEAD
-def main():
-    app.launch_blocking()
-=======
-
 async def start_task():
     """|coro|
     以异步方式启动
     """
-    await app.launch_manager.launch()
-
->>>>>>> f0b36979
+    await app.launch_manager.launch()