import asyncio
import openai
from graia.ariadne.message.chain import MessageChain
from graia.ariadne.message.element import Image, Plain, Voice
from loguru import logger
from telegram.request import HTTPXRequest

from universal import handle_message

from constants import botManager, config

from telegram import Update, constants
from telegram.ext import ApplicationBuilder, ContextTypes, MessageHandler, filters, CommandHandler


async def on_message(update: Update, context: ContextTypes.DEFAULT_TYPE) -> None:
    type = 'friend' if update.message.chat.type == constants.ChatType.PRIVATE else 'group' if update.message.chat.type in [
        constants.ChatType.GROUP, constants.ChatType.SUPERGROUP] else None
    if type is None:
        return

    bot_username = (await context.bot.get_me()).username

    if type == 'group' and (
            bot_username not in update.message.text and (
            update.message.reply_to_message is None or update.message.reply_to_message.from_user is None or update.message.reply_to_message.from_user.username != bot_username)
    ):
        logger.debug(f"忽略消息（未满足匹配规则）: {update.message.text} ")
        return

    async def response(msg):
        if isinstance(msg, MessageChain):
            for elem in msg:
                if isinstance(elem, Plain):
                    await update.message.reply_text(str(elem))
                if isinstance(elem, Image):
                    await update.message.reply_photo(photo=await elem.get_bytes())
                if isinstance(elem, Voice):
                    await update.message.reply_audio(audio=await elem.get_bytes())
            return
        if isinstance(msg, str):
            return await update.message.reply_text(msg)
        if isinstance(msg, Image):
            return await update.message.reply_photo(photo=await msg.get_bytes())
        if isinstance(msg, Voice):
            await update.message.reply_audio(audio=await msg.get_bytes(), title="Voice")
            return

    await handle_message(
        response,
        f"{type}-{update.message.chat.id}",
        update.message.text.replace(f"@{bot_username}", '').strip(),
        is_manager=update.message.from_user.id == config.telegram.manager_chat,
        nickname=update.message.from_user.full_name or "群友"
    )


<<<<<<< HEAD
async def on_check_api(update: Update, context: ContextTypes.DEFAULT_TYPE):
    return await update.message.reply_text("此功能已无法使用")


=======
>>>>>>> 7d462591
async def on_check_presets_list(update: Update, context: ContextTypes.DEFAULT_TYPE):
    if config.presets.hide and not update.message.from_user.id == config.telegram.manager_chat:
        return await update.message.reply_text("您没有权限执行这个操作")
    for keyword, path in config.presets.keywords.items():
        try:
            with open(path) as f:
                preset_data = f.read().replace("\n\n", "\n=========\n")
            answer = f"预设名：{keyword}\n" + preset_data
            await update.message.reply_text(answer)
        except:
            pass


async def bootstrap() -> None:
    """Set up the application and a custom webserver."""
    app = ApplicationBuilder() \
        .proxy_url(config.telegram.proxy or openai.proxy) \
        .token(config.telegram.bot_token) \
        .connect_timeout(30) \
        .read_timeout(30) \
        .write_timeout(30) \
        .get_updates_request(HTTPXRequest(http_version="1.1")) \
        .http_version('1.1') \
        .build()

    app.add_handler(MessageHandler(filters.TEXT & ~filters.COMMAND, on_message))
    app.add_handler(CommandHandler("presets", on_check_presets_list))
    await app.initialize()
    await app.start()
    logger.info("启动完毕，接收消息中……")
    await app.updater.start_polling(drop_pending_updates=True)


async def start_task():
    """|coro|
    以异步方式启动
    """
    return await bootstrap()<|MERGE_RESOLUTION|>--- conflicted
+++ resolved
@@ -55,13 +55,6 @@
     )
 
 
-<<<<<<< HEAD
-async def on_check_api(update: Update, context: ContextTypes.DEFAULT_TYPE):
-    return await update.message.reply_text("此功能已无法使用")
-
-
-=======
->>>>>>> 7d462591
 async def on_check_presets_list(update: Update, context: ContextTypes.DEFAULT_TYPE):
     if config.presets.hide and not update.message.from_user.id == config.telegram.manager_chat:
         return await update.message.reply_text("您没有权限执行这个操作")
