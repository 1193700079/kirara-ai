--- conflicted
+++ resolved
@@ -54,14 +54,6 @@
         nickname=update.message.from_user.full_name or "群友"
     )
 
-
-<<<<<<< HEAD
-=======
-async def on_check_api(update: Update, context: ContextTypes.DEFAULT_TYPE):
-    return await update.message.reply_text("此功能已无法使用")
-
-
->>>>>>> f0b36979
 async def on_check_presets_list(update: Update, context: ContextTypes.DEFAULT_TYPE):
     if config.presets.hide and not update.message.from_user.id == config.telegram.manager_chat:
         return await update.message.reply_text("您没有权限执行这个操作")
