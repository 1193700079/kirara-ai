--- conflicted
+++ resolved
@@ -40,6 +40,7 @@
 * [x] 支持 ChatGPT API
 * [x] 支持 Bing 聊天
 * [x] 支持 Google bard
+* [x] 支持 poe.com 网页版
 * [x] 支持 文心一言 网页版
 
 **平台兼容情况**  
@@ -823,7 +824,6 @@
 4. 找到 控制台（或 Console），输入 `document.cookie` 然后回车
 5. 复制接下来出现的一段文本，这就是你的 Cookie
 
-<<<<<<< HEAD
 ### Poe 账号 Cookie 获取方法
 
 你需要通过电脑浏览器来获得 Poe Cookie，如果你有别的手段能获得 cookie 的话也是可以的。  
@@ -833,12 +833,11 @@
 3. 按下 F12，打开开发者工具（DevTools）
 4. 找到 `应用程序 - 存储` 或 `应用 - 存储` 或 `存储`， 查看Cookie下 https://poe.com 域名下的 "p-b" 
 5. 复制值即可
-=======
+
 ### 文心一言 账号 Cookie 获取方法
 
 请参考这里：[wiki](https://github.com/lss233/chatgpt-mirai-qq-bot/wiki/%E6%96%87%E5%BF%83%E4%B8%80%E8%A8%80-Cookie-%E8%8E%B7%E5%8F%96%E6%95%99%E7%A8%8B)
 
->>>>>>> 9f6b4bcd
 
 ## 🦊 加载预设
 
