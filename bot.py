--- conflicted
+++ resolved
@@ -3,7 +3,6 @@
 import re
 import time
 
-from graia.amnesia.builtins.aiohttp import AiohttpServerService
 
 
 sys.path.append(os.getcwd())
@@ -17,6 +16,7 @@
     WebsocketClientConfig,
     config as ariadne_config, WebsocketServerConfig,
 )
+from graia.amnesia.builtins.aiohttp import AiohttpServerService
 from graia.ariadne.message import Source
 from graia.ariadne.message.chain import MessageChain
 from graia.ariadne.message.parser.base import DetectPrefix, MentionMe
@@ -115,11 +115,6 @@
     if not conversation_handler.current_conversation:
         conversation_handler.current_conversation = await conversation_handler.create(
             config.response.default_ai)
-<<<<<<< HEAD
-=======
-
-
->>>>>>> 219f22c8
 
     def wrap_request(n, m):
         async def call(session_id, source, target, message, conversation_context, respond):
@@ -232,10 +227,7 @@
 
     # 开始处理
     await action(session_id, source, target, message.strip(), conversation_context, respond)
-<<<<<<< HEAD
-
-=======
->>>>>>> 219f22c8
+
 
 FriendTrigger = Annotated[MessageChain, DetectPrefix(config.trigger.prefix + config.trigger.prefix_friend)]
 
