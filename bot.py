import os, sys
sys.path.append(os.getcwd())

import utils.exithooks
from io import BytesIO
from typing import Union
from typing_extensions import Annotated
from graia.ariadne.app import Ariadne
from graia.ariadne.connection.config import (
    HttpClientConfig,
    WebsocketClientConfig,
    config as ariadne_config,
)
from graia.ariadne.message import Source
from graia.ariadne.message.chain import MessageChain
from graia.ariadne.message.parser.base import DetectPrefix, MentionMe
from graia.ariadne.event.mirai import NewFriendRequestEvent, BotInvitedJoinGroupRequestEvent
from graia.ariadne.message.element import Image
from graia.ariadne.event.lifecycle import AccountLaunch
from graia.ariadne.model import Friend, Group
from loguru import logger

<<<<<<< HEAD
=======
import re
>>>>>>> 52d06faa
import asyncio
import chatbot
from config import Config
from text_to_img import text_to_image


config = Config.load_config()
# Refer to https://graia.readthedocs.io/ariadne/quickstart/
app = Ariadne(
    ariadne_config(
        config.mirai.qq,  # 配置详见
        config.mirai.api_key,
        HttpClientConfig(host=config.mirai.http_url),
        WebsocketClientConfig(host=config.mirai.ws_url),
    ),
)
queue_size = 0
queue_lock = None

async def create_timeout_task(target: Union[Friend, Group], source: Source):
    await asyncio.sleep(config.response.timeout)
    await app.send_message(target, config.response.timeout_format, quote=source if config.response.quote else False)

async def create_timeout_task(target: Union[Friend, Group], source: Source):
    await asyncio.sleep(config.response.timeout)
    await app.send_message(target, config.response.timeout_format, quote=source if config.response.quote else False)

async def handle_message(target: Union[Friend, Group], session_id: str, message: str, source: Source) -> str:
    if not message.strip():
        return config.response.placeholder
    
<<<<<<< HEAD
    global queue_lock, queue_size
    if queue_lock is None:
        queue_lock = asyncio.Lock()

    timeout_task = None

    session, is_new_session = chatbot.get_chat_session(session_id)
    
    # 回滚
    if message.strip() in config.trigger.rollback_command:
        resp = session.rollback_conversation()
        if resp:
            return config.response.rollback_success + '\n' + resp
        return config.response.rollback_fail

    # 队列满时拒绝新的消息
    if config.response.max_queue_size > 0 and queue_size > config.response.max_queue_size:
        return config.response.queue_full
    else:
        # 提示用户：请求已加入队列
        if queue_size > config.response.queued_notice_size:
            await app.send_message(target, config.response.queued_notice.format(queue_size=queue_size), quote=source if config.response.quote else False)

    # 以下开始需要排队
    queue_size = queue_size + 1
    async with queue_lock:
        try:

            timeout_task = asyncio.create_task(create_timeout_task(target, source))

            # 重置会话
            if message.strip() in config.trigger.reset_command:
                session.reset_conversation()
                await chatbot.initial_process(session)
                return config.response.reset

            # 新会话
            if is_new_session:
                await chatbot.initial_process(session)

            # 加载关键词人设
            resp = await chatbot.keyword_presets_process(session, message)
            if resp:
                logger.debug(f"{session_id} - {resp}")
                return resp

            # 正常交流
            resp = await session.get_chat_response(message)
            if resp:
                logger.debug(f"{session_id} - {resp}")
                return resp.strip()
        except Exception as e:
            if str(e)  == "('Response code error: ', 429)" or 'overloaded' in str(e):
                return config.response.request_too_fast
            logger.exception(e)
            return config.response.error_format.format(exc=e)
        finally:
            queue_size = queue_size - 1
            if timeout_task:
                timeout_task.cancel()
    ### 排队结束

=======
    timeout_task = asyncio.create_task(create_timeout_task(target, source))
    try:
        session = chatbot.get_chat_session(session_id)

        # 加载预设
        preset_search = re.search(config.presets.command, message)
        if preset_search:
            return session.load_conversation(preset_search.group(1))
        
        # 重置会话
        if message.strip() in config.trigger.reset_command:
            session.reset_conversation()
            return config.response.reset
                    
        # 回滚
        if message.strip() in config.trigger.rollback_command:
            resp = session.rollback_conversation()
            if resp:
                return config.response.rollback_success + '\n' + resp
            return config.response.rollback_fail

        
        # 正常交流
        resp = await session.get_chat_response(message)
        if resp:
            logger.debug(f"{session_id} - {resp}")
            return resp.strip()
    except Exception as e:
        logger.exception(e)
        return config.response.error_format.format(exc=e)
    finally:
        timeout_task.cancel()
>>>>>>> 52d06faa

@app.broadcast.receiver("FriendMessage")
async def friend_message_listener(app: Ariadne, friend: Friend, source: Source, chain: Annotated[MessageChain, DetectPrefix(config.trigger.prefix)]):
    if friend.id == config.mirai.qq:
        return
    response = await handle_message(friend, f"friend-{friend.id}", chain.display, source)
    await app.send_message(friend, response, quote=source if config.response.quote else False)

GroupTrigger = Annotated[MessageChain, MentionMe(config.trigger.require_mention != "at"), DetectPrefix(config.trigger.prefix)] if config.trigger.require_mention != "none" else Annotated[MessageChain, DetectPrefix(config.trigger.prefix)]

@app.broadcast.receiver("GroupMessage")
async def group_message_listener(group: Group, source: Source, chain: GroupTrigger):
    response = await handle_message(group, f"group-{group.id}", chain.display, source)
    event = await app.send_message(group, response)
    if event.source.id < 0:
        img = text_to_image(text=response)
        b = BytesIO()
        img.save(b, format="png")
        await app.send_message(group, Image(data_bytes=b.getvalue()), quote=source if config.response.quote else False)

@app.broadcast.receiver("NewFriendRequestEvent")
async def on_friend_request(event: NewFriendRequestEvent):
    if config.system.accept_friend_request:
        await event.accept()

@app.broadcast.receiver("BotInvitedJoinGroupRequestEvent")
async def on_friend_request(event: BotInvitedJoinGroupRequestEvent):
    if config.system.accept_group_invite:
        await event.accept()

@app.broadcast.receiver(AccountLaunch)
async def start_background(loop: asyncio.AbstractEventLoop):
    try:
        logger.info("OpenAI 服务器登录中……")
        chatbot.setup()
    except Exception as e:
        logger.error("OpenAI 服务器失败！")
        exit(-1)
    logger.info("OpenAI 服务器登录成功")
    logger.info("尝试从 Mirai 服务中读取机器人 QQ 的 session key……")
app.launch_blocking()<|MERGE_RESOLUTION|>--- conflicted
+++ resolved
@@ -20,10 +20,7 @@
 from graia.ariadne.model import Friend, Group
 from loguru import logger
 
-<<<<<<< HEAD
-=======
 import re
->>>>>>> 52d06faa
 import asyncio
 import chatbot
 from config import Config
@@ -47,15 +44,10 @@
     await asyncio.sleep(config.response.timeout)
     await app.send_message(target, config.response.timeout_format, quote=source if config.response.quote else False)
 
-async def create_timeout_task(target: Union[Friend, Group], source: Source):
-    await asyncio.sleep(config.response.timeout)
-    await app.send_message(target, config.response.timeout_format, quote=source if config.response.quote else False)
-
 async def handle_message(target: Union[Friend, Group], session_id: str, message: str, source: Source) -> str:
     if not message.strip():
         return config.response.placeholder
     
-<<<<<<< HEAD
     global queue_lock, queue_size
     if queue_lock is None:
         queue_lock = asyncio.Lock()
@@ -97,10 +89,9 @@
                 await chatbot.initial_process(session)
 
             # 加载关键词人设
-            resp = await chatbot.keyword_presets_process(session, message)
-            if resp:
-                logger.debug(f"{session_id} - {resp}")
-                return resp
+            preset_search = re.search(config.presets.command, message)
+            if preset_search:
+                return session.load_conversation(preset_search.group(1))
 
             # 正常交流
             resp = await session.get_chat_response(message)
@@ -118,40 +109,6 @@
                 timeout_task.cancel()
     ### 排队结束
 
-=======
-    timeout_task = asyncio.create_task(create_timeout_task(target, source))
-    try:
-        session = chatbot.get_chat_session(session_id)
-
-        # 加载预设
-        preset_search = re.search(config.presets.command, message)
-        if preset_search:
-            return session.load_conversation(preset_search.group(1))
-        
-        # 重置会话
-        if message.strip() in config.trigger.reset_command:
-            session.reset_conversation()
-            return config.response.reset
-                    
-        # 回滚
-        if message.strip() in config.trigger.rollback_command:
-            resp = session.rollback_conversation()
-            if resp:
-                return config.response.rollback_success + '\n' + resp
-            return config.response.rollback_fail
-
-        
-        # 正常交流
-        resp = await session.get_chat_response(message)
-        if resp:
-            logger.debug(f"{session_id} - {resp}")
-            return resp.strip()
-    except Exception as e:
-        logger.exception(e)
-        return config.response.error_format.format(exc=e)
-    finally:
-        timeout_task.cancel()
->>>>>>> 52d06faa
 
 @app.broadcast.receiver("FriendMessage")
 async def friend_message_listener(app: Ariadne, friend: Friend, source: Source, chain: Annotated[MessageChain, DetectPrefix(config.trigger.prefix)]):
