--- conflicted
+++ resolved
@@ -76,10 +76,7 @@
         # 再替换其他变量
         system_prompt = self.substitute_variables(system_prompt_format, executor)
         user_prompt = self.substitute_variables(user_prompt_format, executor)
-<<<<<<< HEAD
 
-=======
->>>>>>> 9e871341
         llm_msg = [
             LLMChatMessage(role='system', content=system_prompt),
             LLMChatMessage(role='user', content=user_prompt)
