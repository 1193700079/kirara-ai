from typing import Annotated, Any, Dict, List, Optional
import re
from framework.llm.format.message import LLMChatMessage
from framework.llm.format.request import LLMChatRequest
from framework.llm.format.response import LLMChatResponse
from framework.llm.llm_manager import LLMManager
from framework.ioc.container import DependencyContainer
from framework.llm.llm_registry import LLMAbility
from framework.logger import get_logger
from framework.workflow.core.block import Block, Input, Output, ParamMeta
from framework.config.global_config import GlobalConfig
from framework.im.message import IMMessage, TextMessage
<<<<<<< HEAD
from datetime import datetime
=======
from framework.workflow.core.execution.executor import WorkflowExecutor

>>>>>>> bf5c8f3c
class ChatMessageConstructor(Block):
    name = "chat_message_constructor"
    inputs = {
        "user_msg": Input("user_msg", "本轮消息", IMMessage, "用户消息"),
        "memory_content": Input("memory_content", "上下文消息", str, "历史消息对话"),
        "system_prompt_format": Input("system_prompt_format", "上下文消息格式", str, "上下文消息格式", default=""),
        "user_prompt_format": Input("user_prompt_format", "本轮消息格式", str, "本轮消息格式", default="")
    }
    outputs = {"llm_msg": Output("llm_msg", "LLM 对话记录", List[LLMChatMessage], "LLM 对话记录")}
    container: DependencyContainer

<<<<<<< HEAD
    def execute(self, user_msg: IMMessage, memory_content: str) -> Dict[str, Any]:
        system_prompt = self.system_prompt_format.replace("{current_date_time}", datetime.now().strftime('%Y-%m-%d %H:%M:%S'))

        system_prompt = system_prompt.replace("{user_msg}", user_msg.content)
        system_prompt = system_prompt.replace("{memory_content}", memory_content)

        user_prompt = self.user_prompt_format.replace("{user_msg}", user_msg.content)
        user_prompt = user_prompt.replace("{memory_content}", memory_content)

=======
    def substitute_variables(self, text: str, executor: WorkflowExecutor) -> str:
        """
        替换文本中的变量占位符，支持对象属性和字典键的访问
        
        :param text: 包含变量占位符的文本，格式为 {variable_name} 或 {variable_name.attribute}
        :param executor: 工作流执行器实例
        :return: 替换后的文本
        """
        def replace_var(match):
            var_path = match.group(1).split('.')
            var_name = var_path[0]
            
            # 获取基础变量
            value = executor.get_variable(var_name, match.group(0))
            
            # 如果有属性/键访问
            for attr in var_path[1:]:
                try:
                    # 尝试字典键访问
                    if isinstance(value, dict):
                        value = value.get(attr, match.group(0))
                    # 尝试对象属性访问
                    elif hasattr(value, attr):
                        value = getattr(value, attr)
                    else:
                        # 如果无法访问，返回原始占位符
                        return match.group(0)
                except Exception:
                    # 任何异常都返回原始占位符
                    return match.group(0)
            
            return str(value)
            
        return re.sub(r'\{([^}]+)\}', replace_var, text)

    def execute(self, user_msg: IMMessage, memory_content: str, system_prompt_format: str = "", user_prompt_format: str = "") -> Dict[str, Any]:
        # 获取当前执行器
        executor = self.container.resolve(WorkflowExecutor)
        
        # 先替换自有的两个变量
        system_prompt_format = system_prompt_format.replace("{user_msg}", user_msg.content)
        system_prompt_format = system_prompt_format.replace("{user_name}", user_msg.sender.display_name)
        system_prompt_format = system_prompt_format.replace("{memory_content}", memory_content)
        
        user_prompt_format = user_prompt_format.replace("{user_msg}", user_msg.content)
        user_prompt_format = user_prompt_format.replace("{user_name}", user_msg.sender.display_name)
        user_prompt_format = user_prompt_format.replace("{memory_content}", memory_content)
        
        # 再替换其他变量
        system_prompt = self.substitute_variables(system_prompt_format, executor)
        user_prompt = self.substitute_variables(user_prompt_format, executor)
        
>>>>>>> bf5c8f3c
        llm_msg = [
            LLMChatMessage(role='system', content=system_prompt),
            LLMChatMessage(role='user', content=user_prompt)
        ]
        return {"llm_msg": llm_msg}

class ChatCompletion(Block):
    name = "chat_completion"
    inputs = {"prompt": Input("prompt", "LLM 对话记录", List[LLMChatMessage], "LLM 对话记录")}
    outputs = {"resp": Output("resp", "LLM 对话响应", LLMChatResponse, "LLM 对话响应")}
    container: DependencyContainer

    def __init__(self, model_name: Annotated[Optional[str], ParamMeta(label="模型 ID", description="要使用的模型 ID")] = None):
        self.model_name = model_name
        self.logger = get_logger("ChatCompletionBlock")

    def execute(self, prompt: List[LLMChatMessage]) -> Dict[str, Any]:
        llm_manager = self.container.resolve(LLMManager)
<<<<<<< HEAD
        config = self.container.resolve(GlobalConfig)

        default_model = config.defaults.llm_model
        llm = llm_manager.get_llm(default_model)
        req = LLMChatRequest(messages=prompt, model=default_model)
=======
        model_id = self.model_name
        if not model_id:
            model_id = llm_manager.get_llm_id_by_ability(LLMAbility.TextChat)
            if not model_id:
                raise ValueError("No available LLM models found")
            else:
                self.logger.info(f"Model id unspecified, using default model: {model_id}")
        else:
            self.logger.debug(f"Using specified model: {model_id}")
            
        llm = llm_manager.get_llm(model_id)
        if not llm:
            raise ValueError(f"LLM {model_id} not found, please check the model name")
        req = LLMChatRequest(messages=prompt, model=model_id)
>>>>>>> bf5c8f3c
        return {"resp": llm.chat(req)}


class ChatResponseConverter(Block):
    name = "chat_response_converter"
    inputs = {"resp": Input("resp", "LLM 响应", LLMChatResponse, "LLM 响应")}
    outputs = {"msg": Output("msg", "IM 消息", IMMessage, "IM 消息")}
    container: DependencyContainer

    def execute(self, resp: LLMChatResponse) -> Dict[str, Any]:
        content = ""
        if resp.choices and resp.choices[0].message:
            content = resp.choices[0].message.content
<<<<<<< HEAD

=======
        
        # 通过 <break> 将回答分为不同的 TextMessage
        message_elements = []
        for element in content.split("<break>"):
            if element.strip():
                message_elements.append(TextMessage(element))
>>>>>>> bf5c8f3c
        msg = IMMessage(
            sender="<@llm>",
            message_elements=message_elements
        )
        return {"msg": msg}<|MERGE_RESOLUTION|>--- conflicted
+++ resolved
@@ -10,12 +10,9 @@
 from framework.workflow.core.block import Block, Input, Output, ParamMeta
 from framework.config.global_config import GlobalConfig
 from framework.im.message import IMMessage, TextMessage
-<<<<<<< HEAD
 from datetime import datetime
-=======
 from framework.workflow.core.execution.executor import WorkflowExecutor
 
->>>>>>> bf5c8f3c
 class ChatMessageConstructor(Block):
     name = "chat_message_constructor"
     inputs = {
@@ -27,21 +24,10 @@
     outputs = {"llm_msg": Output("llm_msg", "LLM 对话记录", List[LLMChatMessage], "LLM 对话记录")}
     container: DependencyContainer
 
-<<<<<<< HEAD
-    def execute(self, user_msg: IMMessage, memory_content: str) -> Dict[str, Any]:
-        system_prompt = self.system_prompt_format.replace("{current_date_time}", datetime.now().strftime('%Y-%m-%d %H:%M:%S'))
-
-        system_prompt = system_prompt.replace("{user_msg}", user_msg.content)
-        system_prompt = system_prompt.replace("{memory_content}", memory_content)
-
-        user_prompt = self.user_prompt_format.replace("{user_msg}", user_msg.content)
-        user_prompt = user_prompt.replace("{memory_content}", memory_content)
-
-=======
     def substitute_variables(self, text: str, executor: WorkflowExecutor) -> str:
         """
         替换文本中的变量占位符，支持对象属性和字典键的访问
-        
+
         :param text: 包含变量占位符的文本，格式为 {variable_name} 或 {variable_name.attribute}
         :param executor: 工作流执行器实例
         :return: 替换后的文本
@@ -49,10 +35,10 @@
         def replace_var(match):
             var_path = match.group(1).split('.')
             var_name = var_path[0]
-            
+
             # 获取基础变量
             value = executor.get_variable(var_name, match.group(0))
-            
+
             # 如果有属性/键访问
             for attr in var_path[1:]:
                 try:
@@ -68,29 +54,30 @@
                 except Exception:
                     # 任何异常都返回原始占位符
                     return match.group(0)
-            
+
             return str(value)
-            
+
         return re.sub(r'\{([^}]+)\}', replace_var, text)
 
     def execute(self, user_msg: IMMessage, memory_content: str, system_prompt_format: str = "", user_prompt_format: str = "") -> Dict[str, Any]:
         # 获取当前执行器
         executor = self.container.resolve(WorkflowExecutor)
-        
+
         # 先替换自有的两个变量
+        system_prompt_format = system_prompt_format.replace("{current_date_time}", datetime.now().strftime('%Y-%m-%d %H:%M:%S'))
+
         system_prompt_format = system_prompt_format.replace("{user_msg}", user_msg.content)
         system_prompt_format = system_prompt_format.replace("{user_name}", user_msg.sender.display_name)
         system_prompt_format = system_prompt_format.replace("{memory_content}", memory_content)
-        
+
         user_prompt_format = user_prompt_format.replace("{user_msg}", user_msg.content)
         user_prompt_format = user_prompt_format.replace("{user_name}", user_msg.sender.display_name)
         user_prompt_format = user_prompt_format.replace("{memory_content}", memory_content)
-        
+
         # 再替换其他变量
         system_prompt = self.substitute_variables(system_prompt_format, executor)
         user_prompt = self.substitute_variables(user_prompt_format, executor)
-        
->>>>>>> bf5c8f3c
+
         llm_msg = [
             LLMChatMessage(role='system', content=system_prompt),
             LLMChatMessage(role='user', content=user_prompt)
@@ -109,13 +96,6 @@
 
     def execute(self, prompt: List[LLMChatMessage]) -> Dict[str, Any]:
         llm_manager = self.container.resolve(LLMManager)
-<<<<<<< HEAD
-        config = self.container.resolve(GlobalConfig)
-
-        default_model = config.defaults.llm_model
-        llm = llm_manager.get_llm(default_model)
-        req = LLMChatRequest(messages=prompt, model=default_model)
-=======
         model_id = self.model_name
         if not model_id:
             model_id = llm_manager.get_llm_id_by_ability(LLMAbility.TextChat)
@@ -125,12 +105,11 @@
                 self.logger.info(f"Model id unspecified, using default model: {model_id}")
         else:
             self.logger.debug(f"Using specified model: {model_id}")
-            
+
         llm = llm_manager.get_llm(model_id)
         if not llm:
             raise ValueError(f"LLM {model_id} not found, please check the model name")
         req = LLMChatRequest(messages=prompt, model=model_id)
->>>>>>> bf5c8f3c
         return {"resp": llm.chat(req)}
 
 
@@ -144,16 +123,12 @@
         content = ""
         if resp.choices and resp.choices[0].message:
             content = resp.choices[0].message.content
-<<<<<<< HEAD
 
-=======
-        
         # 通过 <break> 将回答分为不同的 TextMessage
         message_elements = []
         for element in content.split("<break>"):
             if element.strip():
                 message_elements.append(TextMessage(element))
->>>>>>> bf5c8f3c
         msg = IMMessage(
             sender="<@llm>",
             message_elements=message_elements
