--- conflicted
+++ resolved
@@ -45,12 +45,9 @@
     "python-magic-bin ; platform_system == 'Windows'",
     "ymbotpy",
     "Pillow",
-<<<<<<< HEAD
-=======
     "pytz",
     "sqlalchemy",
     "alembic"
->>>>>>> 470f0f26
 ]
 
 
