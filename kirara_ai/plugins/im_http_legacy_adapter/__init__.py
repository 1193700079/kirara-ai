import os

from im_http_legacy_adapter.adapter import HttpLegacyAdapter, HttpLegacyConfig

from kirara_ai.logger import get_logger
from kirara_ai.plugin_manager.plugin import Plugin
from kirara_ai.web.app import WebServer

logger = get_logger("HTTP-Legacy-Adapter")


class HttpLegacyAdapterPlugin(Plugin):
    """HTTP API 消息适配器插件"""
    web_server: WebServer
    
    def __init__(self):
        pass

    def on_load(self):
        self.im_registry.register(
            "http_legacy", 
            HttpLegacyAdapter, 
            HttpLegacyConfig, 
            "HTTP API", 
            "HTTP 消息 API，可用于接入第三方程序。",
            """
HTTP API 可用于接入第三方程序，接口文档请见项目 [README](https://github.com/lss233/chatgpt-mirai-qq-bot/blob/master/README.md#-http-api)。            
            """
        )
<<<<<<< HEAD
        self.web_server.add_static_assets("/assets/icons/im/http_legacy.svg", os.path.join(os.path.dirname(__file__), "assets", "http_legacy.svg"))
=======
        self.web_server.add_static_assets("/assets/icons/im/http_legacy.png", os.path.join(os.path.dirname(__file__), "assets", "http_legacy.png"))
>>>>>>> daaaff8b

    def on_start(self):
        pass

    def on_stop(self):
        pass<|MERGE_RESOLUTION|>--- conflicted
+++ resolved
@@ -27,11 +27,8 @@
 HTTP API 可用于接入第三方程序，接口文档请见项目 [README](https://github.com/lss233/chatgpt-mirai-qq-bot/blob/master/README.md#-http-api)。            
             """
         )
-<<<<<<< HEAD
-        self.web_server.add_static_assets("/assets/icons/im/http_legacy.svg", os.path.join(os.path.dirname(__file__), "assets", "http_legacy.svg"))
-=======
+        
         self.web_server.add_static_assets("/assets/icons/im/http_legacy.png", os.path.join(os.path.dirname(__file__), "assets", "http_legacy.png"))
->>>>>>> daaaff8b
 
     def on_start(self):
         pass
