--- conflicted
+++ resolved
@@ -91,8 +91,6 @@
     # 注册记忆管理器作为媒体引用提供者
     carrier_registry = container.resolve(MediaCarrierRegistry)
     carrier_registry.register("memory", container.resolve(MemoryManager))
-<<<<<<< HEAD
-=======
 
 def init_tracing_system(container: DependencyContainer):
     """初始化追踪系统"""
@@ -112,7 +110,6 @@
 
     logger.info("Tracing system initialized")
     return tracing_manager
->>>>>>> 470f0f26
 
 def init_application() -> DependencyContainer:
     """初始化应用程序"""
@@ -146,12 +143,6 @@
     container = init_container()
     container.register(asyncio.AbstractEventLoop, asyncio.new_event_loop())
     container.register(EventBus, EventBus())
-<<<<<<< HEAD
-    
-    container.register(GlobalConfig, config)
-    container.register(BlockRegistry, BlockRegistry())
-    
-=======
 
     container.register(GlobalConfig, config)
     container.register(BlockRegistry, BlockRegistry())
@@ -161,17 +152,12 @@
     db.initialize()
     container.register(DatabaseManager, db)
 
->>>>>>> 470f0f26
     # 注册媒体管理器
     media_manager = MediaManager()
     container.register(MediaManager, media_manager)
     container.register(MediaCarrierRegistry, MediaCarrierRegistry(container))
     container.register(MediaCarrierService, MediaCarrierService(container, media_manager))
-<<<<<<< HEAD
-    
-=======
-
->>>>>>> 470f0f26
+
     # 注册工作流注册表
     workflow_registry = WorkflowRegistry(container)
     container.register(WorkflowRegistry, workflow_registry)
@@ -199,8 +185,6 @@
     # 初始化记忆系统
     logger.info("Initializing memory system...")
     init_memory_system(container)
-    
-    init_media_carrier(container)
 
     init_media_carrier(container)
 
