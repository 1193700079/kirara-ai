--- conflicted
+++ resolved
@@ -75,15 +75,12 @@
         self._workflows[full_name] = workflow_builder
         self.logger.info(f"Registered preset workflow: {full_name}")
     
-<<<<<<< HEAD
-=======
     def get_workflow(self, name: str, container: DependencyContainer) -> Optional[Workflow]:
         builder = self._workflows.get(name)
         if builder:
             return builder.build(container)
         return None
     
->>>>>>> 77a44243
     def get(
         self, name: str, container: Optional[DependencyContainer] = None
     ) -> Optional[WorkflowBuilder | Workflow]:
