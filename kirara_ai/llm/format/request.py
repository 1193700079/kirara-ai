--- conflicted
+++ resolved
@@ -42,7 +42,6 @@
 
 
 class LLMChatRequest(BaseModel):
-<<<<<<< HEAD
     """
     Attributes:
         tool_choice (Union[dict, Literal["auto", "any", "none"]]): 
@@ -51,10 +50,8 @@
             tool_choice这个参数告诉llmMessage应该如何选择调用的工具。
             "
     """
-    messages: Optional[List[LLMChatMessage]] = None
-=======
+    
     messages: List[LLMChatMessage] = []
->>>>>>> 6c6bc001
     model: Optional[str] = None
     frequency_penalty: Optional[int] = None
     max_tokens: Optional[int] = None
